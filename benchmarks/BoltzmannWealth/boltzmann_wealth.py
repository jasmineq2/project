--- conflicted
+++ resolved
@@ -43,12 +43,8 @@
         """
         super().__init__(seed=seed)
         self.num_agents = n
-<<<<<<< HEAD
         self.grid = spaces.OrthogonalMooreGrid((width, height))
         self.schedule = mesa.time.RandomActivation(self)
-=======
-        self.grid = mesa.space.MultiGrid(width, height, True)
->>>>>>> 2cdbcb62
         self.datacollector = mesa.DataCollector(
             model_reporters={"Gini": compute_gini}, agent_reporters={"Wealth": "wealth"}
         )
