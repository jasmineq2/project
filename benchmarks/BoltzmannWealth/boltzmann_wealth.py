--- conflicted
+++ resolved
@@ -87,7 +87,6 @@
 
         self.gini = compute_gini(self)
 
-<<<<<<< HEAD
         self.running = True
         self.datacollector = [
             Collector(self, self, "gini"),
@@ -101,14 +100,13 @@
             c.collect()
 
     def run_model(self, n):  # noqa D103
-        for _i in range(n):
-=======
+        """Run the model for n steps.
+
         Args:
             n: the number of steps for which to run the model
 
         """
         for _ in range(n):
->>>>>>> 447bf404
             self.step()
 
 
