--- conflicted
+++ resolved
@@ -139,11 +139,6 @@
         )
 
 
-<<<<<<< HEAD
-if __name__ == "__main__":
-    tjv = TestJupyterViz()
-    tjv.test_call_space_drawer()
-=======
 def test_slider():
     slider_float = Slider("Agent density", 0.8, 0.1, 1.0, 0.1)
     assert slider_float.is_float_slider
@@ -155,5 +150,4 @@
     slider_int = Slider("Homophily", 3, 0, 8, 1)
     assert not slider_int.is_float_slider
     slider_dtype_float = Slider("Homophily", 3, 0, 8, 1, dtype=float)
-    assert slider_dtype_float.is_float_slider
->>>>>>> 9d4f6e1a
+    assert slider_dtype_float.is_float_slider