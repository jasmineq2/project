"""Tests for experimental Simulator classes."""

from unittest.mock import MagicMock, Mock

import pytest

from mesa import Model
from mesa.experimental.devs.eventlist import EventList, Priority, SimulationEvent
from mesa.experimental.devs.simulator import ABMSimulator, DEVSimulator


def test_devs_simulator():
    """Tests devs simulator."""
    simulator = DEVSimulator()

    # setup
    model = MagicMock(spec=Model)
    simulator.setup(model)

    assert len(simulator.event_list) == 0
    assert simulator.model == model
    assert simulator.time == 0

    # schedule_event_now
    fn1 = MagicMock()
    event1 = simulator.schedule_event_now(fn1)
    assert event1 in simulator.event_list
    assert len(simulator.event_list) == 1

    # schedule_event_absolute
    fn2 = MagicMock()
    event2 = simulator.schedule_event_absolute(fn2, 1.0)
    assert event2 in simulator.event_list
    assert len(simulator.event_list) == 2

    # schedule_event_relative
    fn3 = MagicMock()
    event3 = simulator.schedule_event_relative(fn3, 0.5)
    assert event3 in simulator.event_list
    assert len(simulator.event_list) == 3

    # run_for
    simulator.run_for(0.8)
    fn1.assert_called_once()
    fn3.assert_called_once()
    assert simulator.time == 0.8

    simulator.run_for(0.2)
    fn2.assert_called_once()
    assert simulator.time == 1.0

    simulator.run_for(0.2)
    assert simulator.time == 1.2

    with pytest.raises(ValueError):
        simulator.schedule_event_absolute(fn2, 0.5)

    # step
    simulator = DEVSimulator()
    model = MagicMock(spec=Model)
    simulator.setup(model)

    fn = MagicMock()
    simulator.schedule_event_absolute(fn, 1.0)
<<<<<<< HEAD
    simulator.step()
    fn.assert_called_once()
    assert simulator.time == 1.0
    simulator.step()
=======
    simulator.run_next_event()
    fn.assert_called_once()
    assert simulator.time == 1.0
    simulator.run_next_event()
>>>>>>> c0786901
    assert simulator.time == 1.0

    simulator = DEVSimulator()
    with pytest.raises(Exception):
<<<<<<< HEAD
        simulator.step()
=======
        simulator.run_next_event()
>>>>>>> c0786901

    # cancel_event
    simulator = DEVSimulator()
    model = MagicMock(spec=Model)
    simulator.setup(model)
    fn = MagicMock()
    event = simulator.schedule_event_relative(fn, 0.5)
    simulator.cancel_event(event)
    assert event.CANCELED

    # simulator reset
    simulator.reset()
    assert len(simulator.event_list) == 0
    assert simulator.model is None
    assert simulator.time == 0.0

    # run without setup
    simulator = DEVSimulator()
    with pytest.raises(Exception):
        simulator.run_until(10)

    # setup with time advanced
    simulator = DEVSimulator()
    simulator.time = simulator.start_time + 1
    model = MagicMock(spec=Model)
    with pytest.raises(Exception):
        simulator.setup(model)

    # setup with event scheduled
    simulator = DEVSimulator()
    simulator.schedule_event_now(Mock())
    with pytest.raises(Exception):
        simulator.setup(model)


def test_abm_simulator():
    """Tests abm simulator."""
    simulator = ABMSimulator()

    # setup
    model = MagicMock(spec=Model)
    simulator.setup(model)

    # schedule_event_next_tick
    fn = MagicMock()
    simulator.schedule_event_next_tick(fn)
    assert len(simulator.event_list) == 2

    simulator.run_for(3)
    assert model.step.call_count == 3
    assert simulator.time == 3

    # run without setup
    simulator = ABMSimulator()
    with pytest.raises(Exception):
        simulator.run_until(10)


def test_simulation_event():
    """Tests for SimulationEvent class."""
    some_test_function = MagicMock()

    time = 10
    event = SimulationEvent(
        time,
        some_test_function,
        priority=Priority.DEFAULT,
        function_args=[],
        function_kwargs={},
    )

    assert event.time == time
    assert event.fn() is some_test_function
    assert event.function_args == []
    assert event.function_kwargs == {}
    assert event.priority == Priority.DEFAULT

    # execute
    event.execute()
    some_test_function.assert_called_once()

    with pytest.raises(Exception):
        SimulationEvent(
            time, None, priority=Priority.DEFAULT, function_args=[], function_kwargs={}
        )

    # check calling with arguments
    some_test_function = MagicMock()
    event = SimulationEvent(
        time,
        some_test_function,
        priority=Priority.DEFAULT,
        function_args=["1"],
        function_kwargs={"x": 2},
    )
    event.execute()
    some_test_function.assert_called_once_with("1", x=2)

    # check if we pass over deletion of callable silently because of weakrefs
    def some_test_function(x, y):
        return x + y

    event = SimulationEvent(time, some_test_function, priority=Priority.DEFAULT)
    del some_test_function
    event.execute()

    # cancel
    some_test_function = MagicMock()
    event = SimulationEvent(
        time,
        some_test_function,
        priority=Priority.DEFAULT,
        function_args=["1"],
        function_kwargs={"x": 2},
    )
    event.cancel()
    assert event.fn is None
    assert event.function_args == []
    assert event.function_kwargs == {}
    assert event.priority == Priority.DEFAULT
    assert event.CANCELED

    # comparison for sorting
    event1 = SimulationEvent(
        10,
        some_test_function,
        priority=Priority.DEFAULT,
        function_args=[],
        function_kwargs={},
    )
    event2 = SimulationEvent(
        10,
        some_test_function,
        priority=Priority.DEFAULT,
        function_args=[],
        function_kwargs={},
    )
    assert event1 < event2  # based on just unique_id as tiebraker

    event1 = SimulationEvent(
        11,
        some_test_function,
        priority=Priority.DEFAULT,
        function_args=[],
        function_kwargs={},
    )
    event2 = SimulationEvent(
        10,
        some_test_function,
        priority=Priority.DEFAULT,
        function_args=[],
        function_kwargs={},
    )
    assert event1 > event2

    event1 = SimulationEvent(
        10,
        some_test_function,
        priority=Priority.DEFAULT,
        function_args=[],
        function_kwargs={},
    )
    event2 = SimulationEvent(
        10,
        some_test_function,
        priority=Priority.HIGH,
        function_args=[],
        function_kwargs={},
    )
    assert event1 > event2


def test_eventlist():
    """Tests for EventList."""
    event_list = EventList()

    assert len(event_list._events) == 0
    assert isinstance(event_list._events, list)
    assert event_list.is_empty()

    # add event
    some_test_function = MagicMock()
    event = SimulationEvent(
        1,
        some_test_function,
        priority=Priority.DEFAULT,
        function_args=[],
        function_kwargs={},
    )
    event_list.add_event(event)
    assert len(event_list) == 1
    assert event in event_list

    # remove event
    event_list.remove(event)
    assert len(event_list) == 1
    assert event.CANCELED

    # peak ahead
    event_list = EventList()
    for i in range(10):
        event = SimulationEvent(
            i,
            some_test_function,
            priority=Priority.DEFAULT,
            function_args=[],
            function_kwargs={},
        )
        event_list.add_event(event)
    events = event_list.peak_ahead(2)
    assert len(events) == 2
    assert events[0].time == 0
    assert events[1].time == 1

    events = event_list.peak_ahead(11)
    assert len(events) == 10

    event_list._events[6].cancel()
    events = event_list.peak_ahead(10)
    assert len(events) == 9

    event_list = EventList()
    with pytest.raises(Exception):
        event_list.peak_ahead()

    # pop event
    event_list = EventList()
    for i in range(10):
        event = SimulationEvent(
            i,
            some_test_function,
            priority=Priority.DEFAULT,
            function_args=[],
            function_kwargs={},
        )
        event_list.add_event(event)
    event = event_list.pop_event()
    assert event.time == 0

    event_list = EventList()
    event = SimulationEvent(
        9,
        some_test_function,
        priority=Priority.DEFAULT,
        function_args=[],
        function_kwargs={},
    )
    event_list.add_event(event)
    event.cancel()
    with pytest.raises(Exception):
        event_list.pop_event()

    # clear
    event_list.clear()
    assert len(event_list) == 0<|MERGE_RESOLUTION|>--- conflicted
+++ resolved
@@ -62,26 +62,15 @@
 
     fn = MagicMock()
     simulator.schedule_event_absolute(fn, 1.0)
-<<<<<<< HEAD
-    simulator.step()
-    fn.assert_called_once()
-    assert simulator.time == 1.0
-    simulator.step()
-=======
     simulator.run_next_event()
     fn.assert_called_once()
     assert simulator.time == 1.0
     simulator.run_next_event()
->>>>>>> c0786901
     assert simulator.time == 1.0
 
     simulator = DEVSimulator()
     with pytest.raises(Exception):
-<<<<<<< HEAD
-        simulator.step()
-=======
         simulator.run_next_event()
->>>>>>> c0786901
 
     # cancel_event
     simulator = DEVSimulator()
