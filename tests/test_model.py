from mesa.agent import Agent
from mesa.model import Model


def test_model_set_up():
    model = Model()
    assert model.running is True
    assert model.schedule is None
    assert model.current_id == 0
<<<<<<< HEAD
=======
    assert model.current_id + 1 == model.next_id()
    assert model.current_id == 1
    assert model.steps == 0
>>>>>>> 95e1cd26
    model.step()
    assert model.steps == 1


def test_running():
    class TestModel(Model):
        steps = 0

        def step(self):
            """Increase steps until 10."""
            if self.steps == 10:
                self.running = False

    model = TestModel()
    model.run_model()
    assert model.steps == 10


def test_seed(seed=23):
    model = Model(seed=seed)
    assert model._seed == seed
    model2 = Model(seed=seed + 1)
    assert model2._seed == seed + 1
    assert model._seed == seed


def test_reset_randomizer(newseed=42):
    model = Model()
    oldseed = model._seed
    model.reset_randomizer()
    assert model._seed == oldseed
    model.reset_randomizer(seed=newseed)
    assert model._seed == newseed


def test_agent_types():
    class TestAgent(Agent):
        pass

    model = Model()
    test_agent = TestAgent(model.next_id(), model)
    assert test_agent in model.agents
    assert type(test_agent) in model.agent_types<|MERGE_RESOLUTION|>--- conflicted
+++ resolved
@@ -7,12 +7,7 @@
     assert model.running is True
     assert model.schedule is None
     assert model.current_id == 0
-<<<<<<< HEAD
-=======
-    assert model.current_id + 1 == model.next_id()
-    assert model.current_id == 1
     assert model.steps == 0
->>>>>>> 95e1cd26
     model.step()
     assert model.steps == 1
 
