"""The model class for Mesa framework.

Core Objects: Model
"""

# Mypy; for the `|` operator purpose
# Remove this __future__ import once the oldest supported Python is 3.10
from __future__ import annotations

import random
import sys
from collections.abc import Sequence

# mypy
from typing import Any

import numpy as np

from mesa.agent import Agent, AgentSet
from mesa.mesa_logging import create_module_logger, method_logger

SeedLike = int | np.integer | Sequence[int] | np.random.SeedSequence
RNGLike = np.random.Generator | np.random.BitGenerator


_mesa_logger = create_module_logger()

class Model:
    """Base class for models in the Mesa ABM library.

    This class serves as a foundational structure for creating agent-based models.
    It includes the basic attributes and methods necessary for initializing and
    running a simulation model.

    Attributes:
        running: A boolean indicating if the model should continue running.
        steps: the number of times `model.step()` has been called.
        random: a seeded python.random number generator.
        rng : a seeded numpy.random.Generator

    Notes:
        Model.agents returns the AgentSet containing all agents registered with the model. Changing
        the content of the AgentSet directly can result in strange behavior. If you want change the
        composition of this AgentSet, ensure you operate on a copy.

    """

    @method_logger(__name__)
    def __init__(
        self,
        *args: Any,
        seed: float | None = None,
        rng: RNGLike | SeedLike | None = None,
        **kwargs: Any,
    ) -> None:
        """Create a new model.

        Overload this method with the actual code to initialize the model. Always start with super().__init__()
        to initialize the model object properly.

        Args:
            args: arguments to pass onto super
            seed: the seed for the random number generator
            rng : Pseudorandom number generator state. When `rng` is None, a new `numpy.random.Generator` is created
                  using entropy from the operating system. Types other than `numpy.random.Generator` are passed to
                  `numpy.random.default_rng` to instantiate a `Generator`.
            kwargs: keyword arguments to pass onto super

        Notes:
            you have to pass either seed or rng, but not both.

        """
        super().__init__(*args, **kwargs)
        self.running = True
        self.steps: int = 0

        if (seed is not None) and (rng is not None):
            raise ValueError("you have to pass either rng or seed, not both")
        elif seed is None:
            self.rng: np.random.Generator = np.random.default_rng(rng)
            self._rng = (
                self.rng.bit_generator.state
            )  # this allows for reproducing the rng

            try:
                self.random = random.Random(rng)
            except TypeError:
                seed = int(self.rng.integers(np.iinfo(np.int32).max))
                self.random = random.Random(seed)
            self._seed = seed  # this allows for reproducing stdlib.random
        elif rng is None:
            self.random = random.Random(seed)
            self._seed = seed  # this allows for reproducing stdlib.random

            try:
                self.rng: np.random.Generator = np.random.default_rng(rng)
            except TypeError:
                rng = self.random.randint(0, sys.maxsize)
                self.rng: np.random.Generator = np.random.default_rng(rng)
            self._rng = self.rng.bit_generator.state

        # Wrap the user-defined step method
        self._user_step = self.step
        self.step = self._wrapped_step

        # setup agent registration data structures
        self._agents = {}  # the hard references to all agents in the model
        self._agents_by_type: dict[
            type[Agent], AgentSet
        ] = {}  # a dict with an agentset for each class of agents
        self._all_agents = AgentSet(
            [], random=self.random
        )  # an agenset with all agents

    @method_logger(__name__)
    def _wrapped_step(self, *args: Any, **kwargs: Any) -> None:
        """Automatically increments time and steps after calling the user's step method."""
        # Automatically increment time and step counters
        self.steps += 1
        # Call the original user-defined step method
        self._user_step(*args, **kwargs)

    @property
    def agents(self) -> AgentSet:
        """Provides an AgentSet of all agents in the model, combining agents from all types."""
        return self._all_agents

    @agents.setter
    def agents(self, agents: Any) -> None:
        raise AttributeError(
            "You are trying to set model.agents. In Mesa 3.0 and higher, this attribute is "
            "used by Mesa itself, so you cannot use it directly anymore."
            "Please adjust your code to use a different attribute name for custom agent storage."
        )

    @property
    def agent_types(self) -> list[type]:
        """Return a list of all unique agent types registered with the model."""
        return list(self._agents_by_type.keys())

    @property
    def agents_by_type(self) -> dict[type[Agent], AgentSet]:
        """A dictionary where the keys are agent types and the values are the corresponding AgentSets."""
        return self._agents_by_type

<<<<<<< HEAD
    def _setup_agent_registration(self):
        """Helper method to initialize the agent registration datastructures."""
        self._agents = {}  # the hard references to all agents in the model
        self._agents_by_type: dict[
            type[Agent], AgentSet
        ] = {}  # a dict with an agentset for each class of agents
        self._all_agents = AgentSet(
            [], random=self.random
        )  # an agenset with all agents

    @method_logger(__name__)
=======
>>>>>>> 747d1c95
    def register_agent(self, agent):
        """Register the agent with the model.

        Args:
            agent: The agent to register.

        Notes:
            This method is called automatically by ``Agent.__init__``, so there is no need to use this
            if you are subclassing Agent and calling its super in the ``__init__`` method.

        """
        self._agents[agent] = None

        # because AgentSet requires model, we cannot use defaultdict
        # tricks with a function won't work because model then cannot be pickled
        try:
            self._agents_by_type[type(agent)].add(agent)
        except KeyError:
            self._agents_by_type[type(agent)] = AgentSet(
                [
                    agent,
                ],
                random=self.random,
            )

        self._all_agents.add(agent)

    def deregister_agent(self, agent):
        """Deregister the agent with the model.

        Args:
            agent: The agent to deregister.

        Notes:
            This method is called automatically by ``Agent.remove``

        """
        del self._agents[agent]
        self._agents_by_type[type(agent)].remove(agent)
        self._all_agents.remove(agent)

    def run_model(self) -> None:
        """Run the model until the end condition is reached.

        Overload as needed.
        """
        while self.running:
            self.step()

    def step(self) -> None:
        """A single step. Fill in here."""

    def reset_randomizer(self, seed: int | None = None) -> None:
        """Reset the model random number generator.

        Args:
            seed: A new seed for the RNG; if None, reset using the current seed
        """
        if seed is None:
            seed = self._seed
        self.random.seed(seed)
        self._seed = seed

    def reset_rng(self, rng: RNGLike | SeedLike | None = None) -> None:
        """Reset the model random number generator.

        Args:
            rng: A new seed for the RNG; if None, reset using the current seed
        """
        self.rng = np.random.default_rng(rng)
        self._rng = self.rng.bit_generator.state

    def remove_all_agents(self):
        """Remove all agents from the model.

        Notes:
            This method calls agent.remove for all agents in the model. If you need to remove agents from
            e.g., a SingleGrid, you can either explicitly implement your own agent.remove method or clean this up
            near where you are calling this method.

        """
        # we need to wrap keys in a list to avoid a RunTimeError: dictionary changed size during iteration
        for agent in list(self._agents.keys()):
            agent.remove()<|MERGE_RESOLUTION|>--- conflicted
+++ resolved
@@ -143,20 +143,8 @@
         """A dictionary where the keys are agent types and the values are the corresponding AgentSets."""
         return self._agents_by_type
 
-<<<<<<< HEAD
-    def _setup_agent_registration(self):
-        """Helper method to initialize the agent registration datastructures."""
-        self._agents = {}  # the hard references to all agents in the model
-        self._agents_by_type: dict[
-            type[Agent], AgentSet
-        ] = {}  # a dict with an agentset for each class of agents
-        self._all_agents = AgentSet(
-            [], random=self.random
-        )  # an agenset with all agents
 
     @method_logger(__name__)
-=======
->>>>>>> 747d1c95
     def register_agent(self, agent):
         """Register the agent with the model.
 
