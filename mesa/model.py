"""
The model class for Mesa framework.

Core Objects: Model
"""

# Mypy; for the `|` operator purpose
# Remove this __future__ import once the oldest supported Python is 3.10
from __future__ import annotations

import random
import warnings

# mypy
from typing import Any

from mesa.agent import Agent, AgentSet
from mesa.datacollection import DataCollector


class Model:
    """Base class for models in the Mesa ABM library.

    This class serves as a foundational structure for creating agent-based models.
    It includes the basic attributes and methods necessary for initializing and
    running a simulation model.

    Attributes:
        running: A boolean indicating if the model should continue running.
        schedule: An object to manage the order and execution of agent steps.

    Properties:
        agents: An AgentSet containing all agents in the model
        agent_types: A list of different agent types present in the model.
        agents_by_type: A dictionary where the keys are agent types and the values are the corresponding AgentSets.
        steps: An integer representing the number of steps the model has taken.
               It increases automatically at the start of each step() call.

    Methods:
        get_agents_of_type: Returns an AgentSet of agents of the specified type.
            Deprecated: Use agents_by_type[agenttype] instead.
        run_model: Runs the model's simulation until a defined end condition is reached.
        step: Executes a single step of the model's simulation process.
        next_id: Generates and returns the next unique identifier for an agent.
        reset_randomizer: Resets the model's random number generator with a new or existing seed.
        initialize_data_collector: Sets up the data collector for the model, requiring an initialized scheduler and agents.
        register_agent : register an agent with the model
        deregister_agent : remove an agent from the model

    Notes:
        Model.agents returns the AgentSet containing all agents registered with the model. Changing
        the content of the AgentSet directly can result in strange behavior. If you want change the
        composition of this AgentSet, ensure you operate on a copy.

    """

<<<<<<< HEAD
    def __init__(self, *args: Any, seed: float | None = None, **kwargs: Any) -> None:
=======
    def __new__(cls, *args: Any, **kwargs: Any) -> Any:
        """Create a new model object and instantiate its RNG automatically."""
        obj = object.__new__(cls)
        obj._seed = kwargs.get("seed")
        if obj._seed is None:
            # We explicitly specify the seed here so that we know its value in
            # advance.
            obj._seed = random.random()
        obj.random = random.Random(obj._seed)
        return obj

    def __init__(self, *args: Any, **kwargs: Any) -> None:
>>>>>>> ead9cd1c
        """Create a new model. Overload this method with the actual code to
        start the model. Always start with super().__init__() to initialize the
        model object properly.
        """

        self.running = True
        self.schedule = None
        self.steps: int = 0

        self._setup_agent_registration()

<<<<<<< HEAD
        self._seed = seed
        if self._seed is None:
            # We explicitly specify the seed here so that we know its value in
            # advance.
            self._seed = random.random()
        self.random = random.Random(self._seed)

        self._steps: int = 0
        self._time: TimeT = 0  # the model's clock
=======
        # Wrap the user-defined step method
        self._user_step = self.step
        self.step = self._wrapped_step

    def _wrapped_step(self, *args: Any, **kwargs: Any) -> None:
        """Automatically increments time and steps after calling the user's step method."""
        # Automatically increment time and step counters
        self.steps += 1
        # Call the original user-defined step method
        self._user_step(*args, **kwargs)

    def next_id(self) -> int:
        warnings.warn(
            "using model.next_id() is deprecated. Agents track their unique ID automatically",
            DeprecationWarning,
            stacklevel=2,
        )
        return 0
>>>>>>> ead9cd1c

    @property
    def agents(self) -> AgentSet:
        """Provides an AgentSet of all agents in the model, combining agents from all types."""
        return self._all_agents

    @agents.setter
    def agents(self, agents: Any) -> None:
        raise AttributeError(
            "You are trying to set model.agents. In Mesa 3.0 and higher, this attribute is "
            "used by Mesa itself, so you cannot use it directly anymore."
            "Please adjust your code to use a different attribute name for custom agent storage."
        )

    @property
    def agent_types(self) -> list[type]:
        """Return a list of all unique agent types registered with the model."""
        return list(self._agents_by_type.keys())

    @property
    def agents_by_type(self) -> dict[type[Agent], AgentSet]:
        """A dictionary where the keys are agent types and the values are the corresponding AgentSets."""
        return self._agents_by_type

    def get_agents_of_type(self, agenttype: type[Agent]) -> AgentSet:
        """Deprecated: Retrieves an AgentSet containing all agents of the specified type."""
        warnings.warn(
            f"Model.get_agents_of_type() is deprecated, please replace get_agents_of_type({agenttype})"
            f"with the property agents_by_type[{agenttype}].",
            DeprecationWarning,
            stacklevel=2,
        )
        return self.agents_by_type[agenttype]

    def _setup_agent_registration(self):
        """helper method to initialize the agent registration datastructures"""
        self._agents = {}  # the hard references to all agents in the model
        self._agents_by_type: dict[
            type[Agent], AgentSet
        ] = {}  # a dict with an agentset for each class of agents
        self._all_agents = AgentSet([], self)  # an agenset with all agents

    def register_agent(self, agent):
        """Register the agent with the model

        Args:
            agent: The agent to register.

        Notes:
            This method is called automatically by ``Agent.__init__``, so there is no need to use this
            if you are subclassing Agent and calling its super in the ``__init__`` method.

        """
        if not hasattr(self, "_agents"):
            self._setup_agent_registration()

            warnings.warn(
                "The Mesa Model class was not initialized. In the future, you need to explicitly initialize "
                "the Model by calling super().__init__() on initialization.",
                FutureWarning,
                stacklevel=2,
            )

        self._agents[agent] = None

        # because AgentSet requires model, we cannot use defaultdict
        # tricks with a function won't work because model then cannot be pickled
        try:
            self._agents_by_type[type(agent)].add(agent)
        except KeyError:
            self._agents_by_type[type(agent)] = AgentSet(
                [
                    agent,
                ],
                self,
            )

        self._all_agents.add(agent)

    def deregister_agent(self, agent):
        """Deregister the agent with the model

        Notes::
        This method is called automatically by ``Agent.remove``

        """
        del self._agents[agent]
        self._agents_by_type[type(agent)].remove(agent)
        self._all_agents.remove(agent)

    def run_model(self) -> None:
        """Run the model until the end condition is reached. Overload as
        needed.
        """
        while self.running:
            self.step()

    def step(self) -> None:
        """A single step. Fill in here."""

    def reset_randomizer(self, seed: int | None = None) -> None:
        """Reset the model random number generator.

        Args:
            seed: A new seed for the RNG; if None, reset using the current seed
        """

        if seed is None:
            seed = self._seed
        self.random.seed(seed)
        self._seed = seed

    def initialize_data_collector(
        self,
        model_reporters=None,
        agent_reporters=None,
        tables=None,
    ) -> None:
        if not hasattr(self, "schedule") or self.schedule is None:
            raise RuntimeError(
                "You must initialize the scheduler (self.schedule) before initializing the data collector."
            )
        if self.schedule.get_agent_count() == 0:
            raise RuntimeError(
                "You must add agents to the scheduler before initializing the data collector."
            )
        self.datacollector = DataCollector(
            model_reporters=model_reporters,
            agent_reporters=agent_reporters,
            tables=tables,
        )
        # Collect data for the first time during initialization.
        self.datacollector.collect(self)<|MERGE_RESOLUTION|>--- conflicted
+++ resolved
@@ -54,22 +54,7 @@
 
     """
 
-<<<<<<< HEAD
     def __init__(self, *args: Any, seed: float | None = None, **kwargs: Any) -> None:
-=======
-    def __new__(cls, *args: Any, **kwargs: Any) -> Any:
-        """Create a new model object and instantiate its RNG automatically."""
-        obj = object.__new__(cls)
-        obj._seed = kwargs.get("seed")
-        if obj._seed is None:
-            # We explicitly specify the seed here so that we know its value in
-            # advance.
-            obj._seed = random.random()
-        obj.random = random.Random(obj._seed)
-        return obj
-
-    def __init__(self, *args: Any, **kwargs: Any) -> None:
->>>>>>> ead9cd1c
         """Create a new model. Overload this method with the actual code to
         start the model. Always start with super().__init__() to initialize the
         model object properly.
@@ -81,7 +66,6 @@
 
         self._setup_agent_registration()
 
-<<<<<<< HEAD
         self._seed = seed
         if self._seed is None:
             # We explicitly specify the seed here so that we know its value in
@@ -91,7 +75,7 @@
 
         self._steps: int = 0
         self._time: TimeT = 0  # the model's clock
-=======
+
         # Wrap the user-defined step method
         self._user_step = self.step
         self.step = self._wrapped_step
@@ -110,7 +94,6 @@
             stacklevel=2,
         )
         return 0
->>>>>>> ead9cd1c
 
     @property
     def agents(self) -> AgentSet:
