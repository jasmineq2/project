--- conflicted
+++ resolved
@@ -115,30 +115,10 @@
             original_step()
             force_update()
 
-<<<<<<< HEAD
-    # 2. Set up Model
-    def make_model():
-        """Create a new model instance with current parameters and seed."""
-        model = model_class(**model_parameters)
-        model._seed = reactive_seed.value
-        current_step.value = 0
-        return model
-
-    reset_counter = solara.use_reactive(0)
-    model = solara.use_memo(
-        make_model,
-        dependencies=[
-            *list(model_parameters.values()),
-            reset_counter.value,
-            reactive_seed.value,
-        ],
-    )
-=======
         model.value.step = step
         # Add a trigger to model itself
         model.value.force_update = force_update
         force_update()
->>>>>>> ead9cd1c
 
     solara.use_effect(connect_to_model, [model.value])
 
