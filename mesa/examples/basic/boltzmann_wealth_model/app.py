--- conflicted
+++ resolved
@@ -37,15 +37,11 @@
 # Under the hood these are just classes that receive the model instance.
 # You can also author your own visualization elements, which can also be functions
 # that receive the model instance and return a valid solara component.
-<<<<<<< HEAD
+
 SpaceGraph = make_space_component(
     agent_portrayal, cmap="viridis", vmin=0, vmax=10, post_process=post_process
 )
 GiniPlot = make_plot_measure("Gini")
-=======
-SpaceGraph = make_space_component(agent_portrayal)
-GiniPlot = make_plot_component("Gini")
->>>>>>> 217cb58a
 
 # Create the SolaraViz page. This will automatically create a server and display the
 # visualization elements in a web browser.
