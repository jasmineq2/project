"""Experimental init."""

<<<<<<< HEAD
import mesa.experimental.mesa_signals as signals
from mesa.experimental import cell_space

try:
    from .solara_viz import JupyterViz, Slider, SolaraViz, make_text

    __all__ = [
        "cell_space",
        "JupyterViz",
        "Slider",
        "SolaraViz",
        "make_text",
        "signals",
    ]
except ImportError:
    print(
        "Could not import SolaraViz. If you need it, install with 'pip install --pre mesa[viz]'"
    )
    __all__ = ["cell_space"]
=======
from mesa.experimental import cell_space, devs

__all__ = ["cell_space", "devs"]
>>>>>>> 4f9d97c9
<|MERGE_RESOLUTION|>--- conflicted
+++ resolved
@@ -1,27 +1,5 @@
 """Experimental init."""
 
-<<<<<<< HEAD
-import mesa.experimental.mesa_signals as signals
-from mesa.experimental import cell_space
+from mesa.experimental import cell_space, devs, mesa_signals
 
-try:
-    from .solara_viz import JupyterViz, Slider, SolaraViz, make_text
-
-    __all__ = [
-        "cell_space",
-        "JupyterViz",
-        "Slider",
-        "SolaraViz",
-        "make_text",
-        "signals",
-    ]
-except ImportError:
-    print(
-        "Could not import SolaraViz. If you need it, install with 'pip install --pre mesa[viz]'"
-    )
-    __all__ = ["cell_space"]
-=======
-from mesa.experimental import cell_space, devs
-
-__all__ = ["cell_space", "devs"]
->>>>>>> 4f9d97c9
+__all__ = ["cell_space", "devs", "mesa_signals"]
