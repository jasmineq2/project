import mesa


class SchellingAgent(mesa.Agent):
    """
    Schelling segregation agent
    """

    def __init__(self, pos, model, agent_type):
        """
        Create a new Schelling agent.

        Args:
           unique_id: Unique identifier for the agent.
           x, y: Agent initial location.
           agent_type: Indicator for the agent's type (minority=1, majority=0)
        """
        super().__init__(pos, model)
        self.pos = pos
        self.type = agent_type

    def step(self):
        similar = 0
        for neighbor in self.model.grid.iter_neighbors(self.pos, True):
            if neighbor.type == self.type:
                similar += 1

        # If unhappy, move:
        if similar < self.model.homophily:
            self.model.grid.move_to_empty(self)
        else:
            self.model.happy += 1


class Schelling(mesa.Model):
    """
    Model class for the Schelling segregation model.
    """

    def __init__(self, width=20, height=20, density=0.8, minority_pc=0.2, homophily=3):
        """ """

        self.width = width
        self.height = height
        self.density = density
        self.minority_pc = minority_pc
        self.homophily = homophily

        self.schedule = mesa.time.RandomActivation(self)
        self.grid = mesa.space.SingleGrid(width, height, torus=True)

        self.happy = 0
        self.datacollector = mesa.DataCollector(
            {"happy": "happy"},  # Model-level count of happy agents
            # For testing purposes, agent's individual x and y
            {"x": lambda a: a.pos[0], "y": lambda a: a.pos[1]},
        )

        # Set up agents
        # We use a grid iterator that returns
        # the coordinates of a cell as well as
        # its contents. (coord_iter)
        for cell in self.grid.coord_iter():
            x = cell[1]
            y = cell[2]
            if self.random.random() < self.density:
                if self.random.random() < self.minority_pc:
                    agent_type = 1
                else:
                    agent_type = 0

                agent = SchellingAgent((x, y), self, agent_type)
<<<<<<< HEAD
                self.grid.place_agent(agent, (x, y))
=======
                self.grid.position_agent(agent, x, y)
>>>>>>> bfca50c9
                self.schedule.add(agent)

        self.running = True
        self.datacollector.collect(self)

    def step(self):
        """
        Run one step of the model. If All agents are happy, halt the model.
        """
        self.happy = 0  # Reset counter of happy agents
        self.schedule.step()
        # collect data
        self.datacollector.collect(self)

        if self.happy == self.schedule.get_agent_count():
            self.running = False<|MERGE_RESOLUTION|>--- conflicted
+++ resolved
@@ -70,11 +70,8 @@
                     agent_type = 0
 
                 agent = SchellingAgent((x, y), self, agent_type)
-<<<<<<< HEAD
                 self.grid.place_agent(agent, (x, y))
-=======
-                self.grid.position_agent(agent, x, y)
->>>>>>> bfca50c9
+
                 self.schedule.add(agent)
 
         self.running = True
