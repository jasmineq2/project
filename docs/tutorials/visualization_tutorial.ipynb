--- conflicted
+++ resolved
@@ -42,29 +42,13 @@
    "outputs": [],
    "source": [
     "# Install and import the latest Mesa pre-release version\n",
-    "%pip install solara # to prevent installing Solara's pre-release which is not compatabilt\n",
     "%pip install --quiet --upgrade --pre mesa\n",
     "import mesa\n",
     "print(f\"Mesa version: {mesa.__version__}\")\n",
     "\n",
-<<<<<<< HEAD
-    "# You can either define the BoltzmannWealthModel (aka MoneyModel) or install mesa-models:\n",
-    "%pip install --quiet -U git+https://github.com/projectmesa/mesa-examples#egg=mesa-models"
-   ]
-  },
-  {
-   "cell_type": "code",
-   "execution_count": 1,
-   "metadata": {},
-   "outputs": [],
-   "source": [
-    "#import BoltzmannWealthModel\n",
-    "from mesa_models.boltzmann_wealth_model.model import BoltzmannWealthModel"
-=======
     "# You can either define the BoltzmannWealthModel (aka MoneyModel) or install it\n",
     "\n",
     "from mesa.examples import BoltzmannWealthModel"
->>>>>>> d78641ed
    ]
   },
   {
@@ -76,7 +60,7 @@
   },
   {
    "cell_type": "code",
-   "execution_count": 2,
+   "execution_count": null,
    "metadata": {
     "tags": []
    },
@@ -98,7 +82,7 @@
   },
   {
    "cell_type": "code",
-   "execution_count": 3,
+   "execution_count": null,
    "metadata": {},
    "outputs": [],
    "source": [
@@ -132,8 +116,10 @@
   },
   {
    "cell_type": "code",
-   "execution_count": 7,
-   "metadata": {},
+   "execution_count": null,
+   "metadata": {
+    "tags": []
+   },
    "outputs": [],
    "source": [
     "from mesa.visualization import SolaraViz, make_plot_measure, make_space_matplotlib\n",
@@ -142,17 +128,8 @@
     "model1 = BoltzmannWealthModel(50, 10, 10)\n",
     "\n",
     "SpaceGraph = make_space_matplotlib(agent_portrayal)\n",
-    "GiniPlot = make_plot_measure(\"Gini\")"
-   ]
-  },
-  {
-   "cell_type": "code",
-   "execution_count": null,
-   "metadata": {
-    "tags": []
-   },
-   "outputs": [],
-   "source": [
+    "GiniPlot = make_plot_measure(\"Gini\")\n",
+    "\n",
     "page = SolaraViz(\n",
     "    model1,\n",
     "    components=[SpaceGraph, GiniPlot],\n",
@@ -177,7 +154,7 @@
   },
   {
    "cell_type": "code",
-   "execution_count": 4,
+   "execution_count": null,
    "metadata": {},
    "outputs": [],
    "source": [
@@ -223,7 +200,7 @@
   },
   {
    "cell_type": "code",
-   "execution_count": 5,
+   "execution_count": null,
    "metadata": {},
    "outputs": [],
    "source": [
@@ -254,27 +231,9 @@
   },
   {
    "cell_type": "code",
-   "execution_count": 8,
-   "metadata": {},
-   "outputs": [
-    {
-     "data": {
-      "application/vnd.jupyter.widget-view+json": {
-       "model_id": "57517eda09044c869bb633d0b970bc02",
-       "version_major": 2,
-       "version_minor": 0
-      },
-      "text/html": [
-       "Cannot show widget. You probably want to rerun the code cell above (<i>Click in the code cell, and press Shift+Enter <kbd>⇧</kbd>+<kbd>↩</kbd></i>)."
-      ],
-      "text/plain": [
-       "Cannot show ipywidgets in text"
-      ]
-     },
-     "metadata": {},
-     "output_type": "display_data"
-    }
-   ],
+   "execution_count": null,
+   "metadata": {},
+   "outputs": [],
    "source": [
     "Histogram(model1)"
    ]
@@ -288,27 +247,9 @@
   },
   {
    "cell_type": "code",
-   "execution_count": 9,
-   "metadata": {},
-   "outputs": [
-    {
-     "data": {
-      "application/vnd.jupyter.widget-view+json": {
-       "model_id": "6eb4c9960af74181b0ffd1bed8998e72",
-       "version_major": 2,
-       "version_minor": 0
-      },
-      "text/html": [
-       "Cannot show widget. You probably want to rerun the code cell above (<i>Click in the code cell, and press Shift+Enter <kbd>⇧</kbd>+<kbd>↩</kbd></i>)."
-      ],
-      "text/plain": [
-       "Cannot show ipywidgets in text"
-      ]
-     },
-     "metadata": {},
-     "output_type": "display_data"
-    }
-   ],
+   "execution_count": null,
+   "metadata": {},
+   "outputs": [],
    "source": [
     "page = SolaraViz(\n",
     "    model1,\n",
@@ -332,7 +273,7 @@
  ],
  "metadata": {
   "kernelspec": {
-   "display_name": "Python 3 (ipykernel)",
+   "display_name": "Python 3",
    "language": "python",
    "name": "python3"
   },
@@ -346,7 +287,7 @@
    "name": "python",
    "nbconvert_exporter": "python",
    "pygments_lexer": "ipython3",
-   "version": "3.12.5"
+   "version": "3.9.6"
   },
   "nbsphinx": {
    "execute": "never"
