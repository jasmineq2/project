--- conflicted
+++ resolved
@@ -35,67 +35,21 @@
   },
   {
    "cell_type": "code",
+   "execution_count": null,
    "metadata": {
-    "tags": [],
-    "ExecuteTime": {
-     "end_time": "2024-10-18T07:17:09.866711Z",
-     "start_time": "2024-10-18T07:17:09.429185Z"
-    }
-   },
+    "tags": []
+   },
+   "outputs": [],
    "source": [
     "# Install and import the latest Mesa pre-release version\n",
-    "# %pip install --quiet --upgrade --pre mesa\n",
+    "%pip install --quiet --upgrade --pre mesa\n",
     "import mesa\n",
-<<<<<<< HEAD
-    "print(f\"Mesa version: {mesa.__version__}\")"
-   ],
-   "outputs": [
-    {
-     "name": "stdout",
-     "output_type": "stream",
-     "text": [
-      "Mesa version: 3.0.0b1\n"
-     ]
-    }
-   ],
-   "execution_count": 1
-  },
-  {
-   "metadata": {
-    "ExecuteTime": {
-     "end_time": "2024-10-18T07:17:11.592085Z",
-     "start_time": "2024-10-18T07:17:11.293216Z"
-    }
-   },
-   "cell_type": "code",
-   "source": [
-    "try:\n",
-    "    from mesa.examples.basic  import BoltzmannWealthModel\n",
-    "except ModuleNotFoundError:\n",
-    "    from MoneyModel import MoneyModel as BoltzmannWealthModel\n"
-   ],
-   "outputs": [
-    {
-     "ename": "ModuleNotFoundError",
-     "evalue": "No module named 'mesa.examples.basic'",
-     "output_type": "error",
-     "traceback": [
-      "\u001B[0;31m---------------------------------------------------------------------------\u001B[0m",
-      "\u001B[0;31mModuleNotFoundError\u001B[0m                       Traceback (most recent call last)",
-      "Cell \u001B[0;32mIn[2], line 1\u001B[0m\n\u001B[0;32m----> 1\u001B[0m \u001B[38;5;28;01mfrom\u001B[39;00m \u001B[38;5;21;01mmesa\u001B[39;00m\u001B[38;5;21;01m.\u001B[39;00m\u001B[38;5;21;01mexamples\u001B[39;00m\u001B[38;5;21;01m.\u001B[39;00m\u001B[38;5;21;01mbasic\u001B[39;00m  \u001B[38;5;28;01mimport\u001B[39;00m BoltzmannWealthModel\n",
-      "\u001B[0;31mModuleNotFoundError\u001B[0m: No module named 'mesa.examples.basic'"
-     ]
-    }
-   ],
-   "execution_count": 2
-=======
     "print(f\"Mesa version: {mesa.__version__}\")\n",
     "\n",
     "# You can either define the BoltzmannWealthModel (aka MoneyModel) or install it\n",
     "\n",
     "from mesa.examples import BoltzmannWealthModel"
    ]
->>>>>>> d78641ed
   },
   {
    "cell_type": "markdown",
