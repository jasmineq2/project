--- conflicted
+++ resolved
@@ -54,23 +54,9 @@
   },
   {
    "cell_type": "code",
-<<<<<<< HEAD
-   "execution_count": 1,
-   "metadata": {},
-   "outputs": [
-    {
-     "name": "stdout",
-     "output_type": "stream",
-     "text": [
-      "Mesa version: 3.1.0\n"
-     ]
-    }
-   ],
-=======
-   "execution_count": null,
-   "metadata": {},
-   "outputs": [],
->>>>>>> bf6ab9e2
+   "execution_count": null,
+   "metadata": {},
+   "outputs": [],
    "source": [
     "import mesa\n",
     "print(f\"Mesa version: {mesa.__version__}\")\n",
@@ -83,11 +69,7 @@
   },
   {
    "cell_type": "code",
-<<<<<<< HEAD
-   "execution_count": 2,
-=======
-   "execution_count": null,
->>>>>>> bf6ab9e2
+   "execution_count": null,
    "metadata": {},
    "outputs": [],
    "source": [
@@ -107,11 +89,7 @@
   },
   {
    "cell_type": "code",
-<<<<<<< HEAD
-   "execution_count": 3,
-=======
-   "execution_count": null,
->>>>>>> bf6ab9e2
+   "execution_count": null,
    "metadata": {},
    "outputs": [],
    "source": [
@@ -145,33 +123,9 @@
   },
   {
    "cell_type": "code",
-<<<<<<< HEAD
-   "execution_count": 4,
-   "metadata": {},
-   "outputs": [
-    {
-     "data": {
-      "application/vnd.jupyter.widget-view+json": {
-       "model_id": "7a906b76fdb74d2784c4f152f18931e7",
-       "version_major": 2,
-       "version_minor": 0
-      },
-      "text/html": [
-       "Cannot show widget. You probably want to rerun the code cell above (<i>Click in the code cell, and press Shift+Enter <kbd>⇧</kbd>+<kbd>↩</kbd></i>)."
-      ],
-      "text/plain": [
-       "Cannot show ipywidgets in text"
-      ]
-     },
-     "metadata": {},
-     "output_type": "display_data"
-    }
-   ],
-=======
-   "execution_count": null,
-   "metadata": {},
-   "outputs": [],
->>>>>>> bf6ab9e2
+   "execution_count": null,
+   "metadata": {},
+   "outputs": [],
    "source": [
     "# Create initial model instance\n",
     "model1 = MoneyModel(n=50, width=10, height=10) #keyword arguments\n",
@@ -400,11 +354,7 @@
    ],
    "source": [
     "page = SolaraViz(\n",
-<<<<<<< HEAD
-    "    model1,\n",
-=======
     "    model,\n",
->>>>>>> bf6ab9e2
     "    components=[SpaceGraph, GiniPlot, Histogram],\n",
     "    model_params=model_params,\n",
     "    name=\"Boltzmann Wealth Model\",\n",
@@ -449,11 +399,7 @@
     }
    ],
    "source": [
-<<<<<<< HEAD
-    "Histogram(model1)"
-=======
     "Histogram(model)"
->>>>>>> bf6ab9e2
    ]
   },
   {
@@ -482,7 +428,7 @@
    "name": "python",
    "nbconvert_exporter": "python",
    "pygments_lexer": "ipython3",
-   "version": "3.11.0"
+   "version": "3.12.5"
   },
   "nbsphinx": {
    "execute": "never"
